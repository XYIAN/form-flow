--- conflicted
+++ resolved
@@ -11,23 +11,19 @@
 import { Message } from 'primereact/message'
 import { useAuth } from '@/context/AuthContext'
 import { useForms } from '@/context/FormContext'
-<<<<<<< HEAD
 import { FormField } from '@/types'
 // import { FieldMCP, MCPLogger } from '@/lib/mcp' // Unused for now
+import { FormField, FieldType } from '@/types'
+import { FIELD_TYPES, FIELD_CATEGORIES } from '@/constants'
+import { generateId } from '@/utils'
+import { FieldMCP, MCPLogger } from '@/lib/mcp'
 import Navigation from '@/components/Navigation'
 import FormBuilderTabs from '@/components/form-builder/FormBuilderTabs'
 import MCPStatusIndicator from '@/components/MCPStatusIndicator'
 import MCPErrorDisplay from '@/components/MCPErrorDisplay'
 import MCPPerformanceDisplay from '@/components/MCPPerformanceDisplay'
 import MCPHealthDashboard from '@/components/MCPHealthDashboard'
-=======
-import { FormField, FieldType } from '@/types'
-import { FIELD_TYPES, FIELD_CATEGORIES } from '@/constants'
-import { generateId } from '@/utils'
-import { FieldMCP, MCPLogger } from '@/lib/mcp'
-import Navigation from '@/components/Navigation'
 import FieldPreview from '@/components/FieldPreview'
->>>>>>> 98448571
 
 interface CreateFormProps {
 	params: Promise<{
@@ -52,18 +48,14 @@
 	// CSV data
 	const [csvTitle, setCsvTitle] = useState('')
 	const [csvDescription, setCsvDescription] = useState('')
-<<<<<<< HEAD
 	const [csvHeaders, setCsvHeaders] = useState<string[]>([])
 	const [generatedFields, setGeneratedFields] = useState<FormField[]>([])
 	const [csvProcessing, setCsvProcessing] = useState(false)
-=======
->>>>>>> 98448571
 
 	// UI state
 	const [isLoading, setIsLoading] = useState(false)
 	const [error, setError] = useState('')
 
-<<<<<<< HEAD
 	// MCP Status
 	const [mcpStatus, setMcpStatus] = useState<
 		'idle' | 'running' | 'success' | 'error'
@@ -72,9 +64,12 @@
 	const [mcpError, setMcpError] = useState<string>('')
 
 	// Resolve params
-=======
+
+	// UI state
+	const [isLoading, setIsLoading] = useState(false)
+	const [error, setError] = useState('')
+
 	// Resolve params promise
->>>>>>> 98448571
 	useEffect(() => {
 		params.then(setResolvedParams)
 	}, [params])
@@ -83,12 +78,13 @@
 	useEffect(() => {
 		if (!isAuthenticated && !hasRedirected.current) {
 			hasRedirected.current = true
-<<<<<<< HEAD
 			router.push('/')
-=======
-			router.push(`/user/${user.email}/create`)
-			return
-		}
+		}
+	}, [isAuthenticated, router])
+
+	// Field management
+	const handleAddField = (field: FormField) => {
+		setFields(prev => [...prev, field])
 	}, [isAuthenticated, user, resolvedParams, router])
 
 	const handleAddField = () => {
@@ -125,22 +121,14 @@
 				validation.errors?.[0] || new Error('Field validation failed')
 			)
 			return
->>>>>>> 98448571
-		}
-	}, [isAuthenticated, router])
-
-<<<<<<< HEAD
-	// Field management
-	const handleAddField = (field: FormField) => {
-		setFields(prev => [...prev, field])
-=======
+		}
+
 		// Sanitize field data
 		const sanitizedField = FieldMCP.sanitizeFieldData(newField)
 		console.log('Sanitized field:', sanitizedField)
 
 		setFields(prev => [...prev, sanitizedField])
 		resetFieldForm()
->>>>>>> 98448571
 		setError('')
 	}
 
@@ -162,7 +150,6 @@
 			return
 		}
 
-<<<<<<< HEAD
 		if (fields.length === 0) {
 			setError('At least one field is required')
 			return
@@ -191,7 +178,16 @@
 		}
 
 		setIsLoading(false)
-=======
+	const resetFieldForm = () => {
+		setEditingField(null)
+		setFieldLabel('')
+		setFieldType('text')
+		setFieldRequired(false)
+		setFieldPlaceholder('')
+		setFieldOptions('')
+		setSelectedCategory('basic')
+	}
+
 	const handleCsvUpload = (event: { files: File[] }) => {
 		const file = event.files[0]
 		if (!file) return
@@ -209,7 +205,6 @@
 			}
 		}
 		reader.readAsText(file)
->>>>>>> 98448571
 	}
 
 	const handleCreateFromCsv = () => {
@@ -223,8 +218,6 @@
 			return
 		}
 
-<<<<<<< HEAD
-=======
 		handleSaveForm(csvTitle, csvDescription, fields)
 	}
 
@@ -243,20 +236,13 @@
 			return
 		}
 
->>>>>>> 98448571
 		if (!resolvedParams) {
 			setError('Invalid user session')
 			return
 		}
 
-		// Check if user and user ID exist
-		if (!user || !user.id) {
-			console.error('User object:', user)
-			setError('User session is invalid. Please log in again.')
-			return
-		}
-
-<<<<<<< HEAD
+		setIsLoading(true)
+
 		const result = createForm(
 			{
 				title: csvTitle.trim(),
@@ -265,9 +251,13 @@
 			},
 			user!.id
 		)
-
-		if (result) {
-=======
+		// Check if user and user ID exist
+		if (!user || !user.id) {
+			console.error('User object:', user)
+			setError('User session is invalid. Please log in again.')
+			return
+		}
+
 		// Debug logging
 		console.log('Creating form with:', {
 			title: formTitle,
@@ -299,8 +289,8 @@
 				user!.id
 			)
 
+		if (result) {
 			// Redirect back to dashboard to show the new form in the list
->>>>>>> 98448571
 			router.push(`/user/${resolvedParams.userid}?created=true`)
 		} catch {
 			setError('Failed to create form. Please try again.')
@@ -309,7 +299,6 @@
 		}
 	}
 
-<<<<<<< HEAD
 	// MCP status handlers
 	const handleMcpStatusChange = (
 		status: 'idle' | 'running' | 'success' | 'error'
@@ -323,7 +312,6 @@
 
 	const handleMcpError = (error: string) => {
 		setMcpError(error)
-=======
 	const handleSaveManualForm = () => {
 		console.log('Saving manual form with:', {
 			title,
@@ -333,7 +321,6 @@
 			userId: user?.id
 		})
 		handleSaveForm(title, description, fields)
->>>>>>> 98448571
 	}
 
 	if (!isAuthenticated || !user || !resolvedParams) {
@@ -349,8 +336,6 @@
 					<div className='grid'>
 						{/* Main Form Builder */}
 						<div className='col-12 lg:col-8'>
-<<<<<<< HEAD
-=======
 							<div className='flex justify-between items-center mb-4'>
 								<h2 className='text-2xl font-bold text-white'>
 									Create New Form
@@ -386,12 +371,10 @@
 								/>
 							</div>
 
->>>>>>> 98448571
 							{error && (
 								<Message severity='error' text={error} className='mb-4' />
 							)}
 
-<<<<<<< HEAD
 							<FormBuilderTabs
 								// Form data
 								title={title}
@@ -422,7 +405,6 @@
 								onMcpExecutionTime={handleMcpExecutionTime}
 								onMcpError={handleMcpError}
 							/>
-=======
 							{activeTab === 'manual' ? (
 								<div className='flex flex-col w-full'>
 									{/* Instructions */}
@@ -912,7 +894,6 @@
 									)}
 								</Card>
 							) : null}
->>>>>>> 98448571
 						</div>
 
 						{/* MCP Status and Performance Panel */}
@@ -931,7 +912,6 @@
 									status={mcpStatus}
 								/>
 
-<<<<<<< HEAD
 								<MCPHealthDashboard
 									operations={[
 										'Field Validation',
@@ -948,7 +928,8 @@
 										onDismiss={() => setMcpError('')}
 									/>
 								)}
-=======
+								<MCPHealthDashboard />
+
 								<MCPErrorDisplay
 									errors={formErrors.map(error => ({
 										code: 'FORM_ERROR' as const,
@@ -969,7 +950,6 @@
 										<div>Form Warnings: {formWarnings.length}</div>
 									</div>
 								</div>
->>>>>>> 98448571
 							</div>
 						</div>
 					</div>
